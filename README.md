--- conflicted
+++ resolved
@@ -1,7 +1,6 @@
 # ProductOwnerScripts
 A set of scripts for carrying out Product Owner tasks
 
-<<<<<<< HEAD
 ## Tempo Timesheet Analyzer
 
 Analyze Tempo timesheet data and generate comprehensive reports summarizing logged hours by account code, ticket, and team member.
@@ -41,7 +40,6 @@
 ```
 
 3. Install dependencies:
-=======
 ## Overview
 This repository contains Python scripts to automate common Product Owner tasks in Jira, including:
 - Identifying stale tickets (no status change in last 3 months)
@@ -54,12 +52,10 @@
 ## Setup
 
 ### 1. Install Dependencies
->>>>>>> bf4f615e
 ```bash
 pip install -r requirements.txt
 ```
 
-<<<<<<< HEAD
 ### Configuration
 
 You can configure the script using either a JSON configuration file or environment variables.
@@ -166,9 +162,7 @@
 ### Example Output
 
 ```
-============================================================
 Tempo Timesheet Analysis
-============================================================
 
 Fetching worklogs from 2024-01-01 to 2024-01-31...
   Fetched 150 worklogs so far...
@@ -183,9 +177,7 @@
 Generating summary report...
 ✓ Generated summary with 45 rows
 
-============================================================
 Summary Statistics
-============================================================
 Total hours logged: 1200.50
 Number of team members: 8
 Number of unique issues: 35
@@ -201,10 +193,8 @@
 
 ✓ Exported to Excel: output/tempo_report_20240115_143022.xlsx
 
-============================================================
 ✓ Analysis complete!
 Report generated: output/tempo_report_20240115_143022.xlsx
-============================================================
 ```
 
 ### Report Columns
@@ -302,7 +292,6 @@
 - Excel and CSV export options
 - Configurable date ranges and filters
 - Summary and detailed reports
-=======
 ### 2. Configure Jira Credentials
 Create a `config.ini` file based on the example:
 ```bash
@@ -374,5 +363,4 @@
 - Check that the project keys are correct (FDA, FDP, DI, CCS)
 
 ## License
-MIT License
->>>>>>> bf4f615e
+MIT License